--- conflicted
+++ resolved
@@ -1,17 +1,12 @@
-<<<<<<< HEAD
+# -*- coding: utf-8 -*-
 """
 Test the formatter module.
 
 This does nothing for the scanmon module.
-"""
-=======
-# -*- coding: utf-8 -*-
-"""A test program for scanner.formatter
->>>>>>> 567f2866
 
 Some example response strings are run through the formatter and the results printed.
+"""
 
-<<<<<<< HEAD
 if __name__ == '__main__':
     GLG = 'GLG,0463.0000,FM,0,0,Public Safety,EMS MED Channels,Med 1,1,0,NONE,NONE,NONE'
     GLG2 = 'GLG,,,,,,,,,,,,'
@@ -19,19 +14,6 @@
     TST = 'TST,ONE,TWO,THREE,FOUR,FIVE'
     UNK = 'UNK,Some ,,,Unknown,   Response, that,we,can,handle,,OK?,,'
 
-=======
-"""
-
-if __name__ == '__main__':
-    from scanner.formatter import Response
-
-    GLG = 'GLG,0463.0000,FM,0,0,Public Safety,EMS MED Channels,Med 1,1,0,NONE,NONE,NONE'
-    GLG2 = 'GLG,,,,,,,,,,,,'
-    STS = 'STS,011000,        ????    ,,Fairfield County,,FAPERN VHF      ,, 154.1000 C151.4,,S0:12-*5*7*9-   ,,GRP----5-----   ,,1,0,0,0,0,0,5,GREEN,1'
-    TST = 'TST,ONE,TWO,THREE,FOUR,FIVE'
-    UNK = 'UNK,Some ,,,Unknown,   Response, that,we,can,handle,,OK?,,'
-
->>>>>>> 567f2866
     for t in (GLG, GLG2, STS, TST, UNK):
         v = Response(t)
         cmd = v.CMD
